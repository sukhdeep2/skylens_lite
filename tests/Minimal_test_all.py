--- conflicted
+++ resolved
@@ -94,11 +94,7 @@
 corr_ll = ("shear", "shear")
 corrs = [corr_ll, corr_ggl, corr_gg]
 
-<<<<<<< HEAD
-use_binned_ls=[True] #False,
-=======
 use_binned_ls = [False, True]
->>>>>>> 1c352317
 
 store_wins = [True]  # [False,True] # False is deprecated, needs fixing if to be used.
 
